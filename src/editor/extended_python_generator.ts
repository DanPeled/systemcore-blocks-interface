--- conflicted
+++ resolved
@@ -163,20 +163,8 @@
     if(moduleType == commonStorage.MODULE_TYPE_WORKSPACE){
       return "Robot";
     }
-<<<<<<< HEAD
-
-    const className = this.currentModule.moduleName;
-    const classType = this.currentModule.moduleType;
-
-    this.addImport(classType);
-
-    let prefix = "";
-    for (let key in this.definitions_) {
-      prefix += this.definitions_[key] + "\n";
-=======
     if(moduleType == commonStorage.MODULE_TYPE_OPMODE){
       return "OpMode";
->>>>>>> 596893f4
     }
     if(moduleType == commonStorage.MODULE_TYPE_MECHANISM){
       return "OpMode";
