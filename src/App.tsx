import React, { useEffect, useState, useRef } from 'react';

import {
  Alert,
  Button,
  ConfigProvider,
  Flex,
  Input,
  message,
  Modal,
  Popconfirm,
  Space,
  Splitter,
  Tooltip,
  Tree,
  Typography,
  theme
} from 'antd';
import type { InputRef } from 'antd';
import type { TreeDataNode, TreeProps } from 'antd';
import {
  CopyOutlined,
  DeleteOutlined,
  DownloadOutlined,
  EditOutlined,
  FileAddOutlined,
  FileOutlined,
  FolderAddOutlined,
  FolderOutlined,
  SaveOutlined,
  SettingOutlined,
  UploadOutlined,
} from '@ant-design/icons';

import { Prism as SyntaxHighlighter } from 'react-syntax-highlighter';
import { dracula } from 'react-syntax-highlighter/dist/esm/styles/prism';

import * as Blockly from 'blockly/core';
import {pythonGenerator} from 'blockly/python'

import BlocklyComponent from './Blockly';

import * as CustomBlocks from './blocks/setup_custom_blocks';
import { initialize as initializeGeneratedBlocks } from './blocks/utils/generated/initialize';

import * as editor from './editor/editor';
import { extendedPythonGenerator } from './editor/extended_python_generator';

import * as toolboxItems from './toolbox/items';
import * as toolbox from './toolbox/toolbox';
//import { testAllBlocksInToolbox } from './toolbox/toolbox_tests';
import ToolboxSettingsModal from './toolbox/settings';

import * as storage from './storage/client_side_storage';
import * as commonStorage from './storage/common_storage';

import * as ChangeFramework from './blocks/utils/change_framework'
import {mutatorOpenListener}  from './blocks/mrc_class_method_def'

import {create as createOpMode} from './modules/mrc_module_opmode'


type NewWorkspaceNameModalProps = {
  isOpen: boolean;
  initialValue: string;
  getWorkspaceNames: () => string[];
  onOk: (w: string) => void;
  onCancel: () => void;
}

const NewWorkspaceNameModal: React.FC<NewWorkspaceNameModalProps> = ({ isOpen, initialValue, getWorkspaceNames, onOk, onCancel }) => {
  const inputRef = useRef<InputRef>(null);
  const [value, setValue] = useState('');
  const [workspaceNames, setWorkspaceNames] = useState<string[]>([]);
  const [alertErrorMessage, setAlertErrorMessage] = useState('');
  const [alertErrorVisible, setAlertErrorVisible] = useState(false);

  const afterOpenChange = (open: boolean) => {
    if (open) {
      setValue(initialValue);
      setWorkspaceNames(getWorkspaceNames());
      if (inputRef.current) {
        inputRef.current.focus();
      }
    } else {
      setValue('');
    }
  };

  const handleOk = () => {
    if (!commonStorage.isValidPythonModuleName(value)) {
      setAlertErrorMessage(value + ' is not a valid blocks module name');
      setAlertErrorVisible(true);
      return;
    }
    if (workspaceNames.includes(value)) {
      setAlertErrorMessage('There is already a workspace named ' +  value);
      setAlertErrorVisible(true);
      return;
    }
    onOk(value);
  };

  return (
    <Modal
      title={workspaceNames.length === 0 ? "Welcome to WPILib Blocks!" : "New Workspace" }
      open={isOpen}
      afterOpenChange={afterOpenChange}
      onCancel={onCancel}
      footer={[
        <Button key="cancel" onClick={onCancel}> Cancel </Button>,
        <Button key="ok" onClick={handleOk}> OK </Button>
      ]}
    >
      <Flex vertical gap="small">
        <Typography.Paragraph
          style={workspaceNames.length === 0 ? { } : { display: 'none' }}
        >
        Let's create your first workspace. You just need to give it a name.
        </Typography.Paragraph>
        <Typography.Paragraph> Workspace Name </Typography.Paragraph>
        <Input
          ref={inputRef}
          value={value}
          onPressEnter={handleOk}
          onChange={(e) => setValue(e.target.value.toLowerCase())}
        />
        {alertErrorVisible && (
          <Alert
            type="error"
            message={alertErrorMessage}
            closable
            afterClose={() => setAlertErrorVisible(false)}
          />
        )}
      </Flex>
    </Modal>
  );
};


type NewOpModeNameModalProps = {
  isOpen: boolean;
  initialValue: string;
  getCurrentWorkspaceName: () => string;
  getOpModeNames: (workspaceName: string) => string[];
  onOk: (w: string, o: string) => void;
  onCancel: () => void;
}

const NewOpModeNameModal: React.FC<NewOpModeNameModalProps> = ({ isOpen, initialValue, getCurrentWorkspaceName, getOpModeNames, onOk, onCancel }) => {
  const inputRef = useRef<InputRef>(null);
  const [value, setValue] = useState('');
  const [workspaceName, setWorkspaceName] = useState('');
  const [opModeNames, setOpModeNames] = useState<string[]>([]);
  const [alertErrorMessage, setAlertErrorMessage] = useState('');
  const [alertErrorVisible, setAlertErrorVisible] = useState(false);

  const afterOpenChange = (open: boolean) => {
    if (open) {
      setValue(initialValue);
      const currentWorkspaceName = getCurrentWorkspaceName();
      setWorkspaceName(currentWorkspaceName);
      setOpModeNames(getOpModeNames(currentWorkspaceName));
      if (inputRef.current) {
        inputRef.current.focus();
      }
    } else {
      setValue('');
    }
  };

  const handleOk = () => {
    if (!commonStorage.isValidPythonModuleName(value)) {
      setAlertErrorMessage(value + ' is not a valid blocks module name');
      setAlertErrorVisible(true);
      return;
    }
    if (workspaceName === value) {
      setAlertErrorMessage('An OpMode cannot have the same name as its workspace.');
      setAlertErrorVisible(true);
      return;
    }
    if (opModeNames.includes(value)) {
      setAlertErrorMessage('There is already an OpMode named ' +  value);
      setAlertErrorVisible(true);
      return;
    }
    onOk(workspaceName, value);
  };

  return (
    <Modal
      title="New OpMode"
      open={isOpen}
      afterOpenChange={afterOpenChange}
      onCancel={onCancel}
      footer={[
        <Button key="cancel" onClick={onCancel}> Cancel </Button>,
        <Button key="ok" onClick={handleOk}> OK </Button>
      ]}
    >
      <Flex vertical gap="small">
        <Typography.Paragraph> OpMode Name </Typography.Paragraph>
        <Input
          ref={inputRef}
          value={value}
          onPressEnter={handleOk}
          onChange={(e) => setValue(e.target.value.toLowerCase())}
        />
        {alertErrorVisible && (
          <Alert
            type="error"
            message={alertErrorMessage}
            closable
            afterClose={() => setAlertErrorVisible(false)}
          />
        )}
      </Flex>
    </Modal>
  );
};

type BlocklyComponentType = {
  getBlocklyWorkspace: () => Blockly.WorkspaceSvg,
};

const App: React.FC = () => {
  const renderCounter = useRef(0);
  const [messageApi, contextHolder] = message.useMessage();
  const [alertErrorMessage, setAlertErrorMessage] = useState('');
  const [alertErrorVisible, setAlertErrorVisible] = useState(false);
  const [mostRecentModulePath, setMostRecentModulePath] = useState<string | null>(null);
  const [shownPythonToolboxCategories, setShownPythonToolboxCategories] = useState<Set<string>>(new Set());
  const [triggerListModules, setTriggerListModules] = useState(false);
  const afterListModulesSuccess = useRef<() => void>(() => {});
  const [modules, setModules] = useState<commonStorage.Workspace[]>([]);
  const [treeData, setTreeData] = useState<TreeDataNode[]>([]);
  const [treeExpandedKeys, setTreeExpandedKeys] = useState<React.Key[]>([]);
  const [treeSelectedKey, setTreeSelectedKey] = useState<React.Key>('');
  const [currentModulePath, setCurrentModulePath] = useState('');
  const [currentModule, setCurrentModule] = useState<commonStorage.Module | null>(null);
  const [renameTooltip, setRenameTooltip] = useState('Rename');
  const [copyTooltip, setCopyTooltip] = useState('Copy');
  const [deleteTooltip, setDeleteTooltip] = useState('Delete');
  const blocklyComponent = useRef<BlocklyComponentType | null>(null);
  const blocksEditor = useRef<editor.Editor | null>(null);
  const [generatedCode, setGeneratedCode] = useState('');
  const [newWorkspaceNameModalPurpose, setNewWorkspaceNameModalPurpose] = useState('');
  const [newWorkspaceNameModalInitialValue, setNewWorkspaceNameModalInitialValue] = useState('');
  const [newWorkspaceNameModalIsOpen, setNewWorkspaceNameModalIsOpen] = useState(false);
  const [newOpModeNameModalPurpose, setNewOpModeNameModalPurpose] = useState('');
  const [newOpModeNameModalInitialValue, setNewOpModeNameModalInitialValue] = useState('');
  const [newOpModeNameModalIsOpen, setNewOpModeNameModalIsOpen] = useState(false);
  const [toolboxSettingsModalIsOpen, setToolboxSettingsModalIsOpen] = useState(false);
  const [popconfirmTitle, setPopconfirmTitle] = useState('');
  const [popconfirmDescription, setPopconfirmDescription] = useState('');
  const [openPopconfirm, setOpenPopconfirm] = useState(false);
  const afterPopconfirmOk = useRef<() => void>(() => {});
  const [popconfirmLoading, setPopconfirmLoading] = useState(false);

  const ignoreEffect = () => {
    if (!process.env.NODE_ENV || process.env.NODE_ENV === 'development') {
      // Development mode.
      return (renderCounter.current < 2);
    }
    return false;
  }

  // When the app is loaded, initialize the blocks we provide.
  useEffect(() => {
    renderCounter.current = renderCounter.current + 1;

    if (ignoreEffect()) {
      return;
    }

    fetchMostRecentModulePath();
    initializeShownPythonToolboxCategories();
    initializeBlocks();
    //testAllBlocksInToolbox(toolbox.getToolboxJSON([], []).contents);
  }, []);

  const fetchMostRecentModulePath = () => {
    storage.fetchEntry(
        'mostRecentModulePath', '',
        (value: string | null, errorMessage: string) => {
      if (value) {
        setMostRecentModulePath(value);
      } else {
        // There is no most recent module path.
        setMostRecentModulePath('');
      }
    });
  };

  const initializeShownPythonToolboxCategories = () => {
    storage.fetchEntry(
        'shownPythonToolboxCategories', '[]',
        (value: string | null, errorMessage: string) => {
      if (value) {
        const shownCategories: string[] = JSON.parse(value);
        setShownPythonToolboxCategories(new Set(shownCategories));
      }
    });
  };

  const initializeBlocks = () => {
    // Initialize blocks and extended python generator.
    const forBlock = Object.create(null);
    CustomBlocks.setup(forBlock);
    Object.assign(pythonGenerator.forBlock, forBlock);
    Object.assign(extendedPythonGenerator.forBlock, pythonGenerator.forBlock);
    initializeGeneratedBlocks();
  };

  // Fetch the list of modules from storage.
  useEffect(() => {
    if (ignoreEffect()) {
      return;
    }
    // mostRecentModulePath hasn't been fetched yet. Try agagin in a bit.
    if (mostRecentModulePath == null) {
      setTimeout(() => {
        setTriggerListModules(!triggerListModules);
      }, 50);
      return;
    }

    storage.listModules((array: commonStorage.Workspace[] | null, errorMessage: string) => {
      if (errorMessage) {
        setAlertErrorMessage('Unable to load the list of modules: ' + errorMessage);
        setAlertErrorVisible(true);
        return
      }
      if (array != null) {
        setModules(array)
        const callback = afterListModulesSuccess.current;
        afterListModulesSuccess.current = () => {};
        callback();

        if (array.length === 0) {
          setNewWorkspaceNameModalPurpose('NewWorkspace');
          setNewWorkspaceNameModalInitialValue('');
          setNewWorkspaceNameModalIsOpen(true);
        }
      }
    });
  }, [triggerListModules]);

  // When the list of modules is set, update the treeData and treeExpandedKeys.
  useEffect(() => {
    if (ignoreEffect()) {
      return;
    }
    if (modules.length === 0 && treeData.length === 0) {
      return;
    }
    let foundCurrentModulePath = false;
    let foundMostRecentModulePath = false;
    const data: TreeDataNode[] = [];
    const expandedKeys: React.Key[] = []
    modules.forEach((workspace) => {
      if (workspace.modulePath === currentModulePath) {
        foundCurrentModulePath = true;
      }
      if (workspace.modulePath === mostRecentModulePath) {
        foundMostRecentModulePath = true;
      }
      const children: TreeDataNode[] = [];
      workspace.opModes.forEach((opMode) => {
        if (opMode.modulePath === currentModulePath) {
          foundCurrentModulePath = true;
        }
        if (opMode.modulePath === mostRecentModulePath) {
          foundMostRecentModulePath = true;
        }
        const child: TreeDataNode = {
          key: opMode.modulePath,
          title: opMode.moduleName,
          icon: <FileOutlined />,
        };
        children.push(child);
      });
      const parent: TreeDataNode = {
        key: workspace.modulePath,
        title: workspace.workspaceName,
        children: children,
        icon: <FolderOutlined />,
      };
      data.push(parent);
      expandedKeys.push(parent.key);
    });
    setTreeData(data);
    setTreeExpandedKeys([...expandedKeys]);

    if (foundCurrentModulePath) {
      setTreeSelectedKey(currentModulePath as React.Key);
    } else if (foundMostRecentModulePath) {
      setTreeSelectedKey(mostRecentModulePath as React.Key);
    } else if (modules.length) {
      setTreeSelectedKey(modules[0].modulePath as React.Key);
    } else {
      setTreeSelectedKey('' as React.Key);
    }
  }, [modules]);

  // When a module path has become the current module path (either by fetching
  // the most recent module path (soon after the app is loaded) or by the user
  // selecting it in the tree, set the current module, update some tooltips, and
  // load the module into the blockly editor.
  useEffect(() => {
    if (ignoreEffect()) {
      return;
    }

    const module = (modules.length > 0 && currentModulePath)
        ? commonStorage.findModule(modules, currentModulePath)
        : null;
    setCurrentModule(module);

    if (module != null) {
      if (module.moduleType == commonStorage.MODULE_TYPE_WORKSPACE) {
        setRenameTooltip('Rename Workspace');
        setCopyTooltip('Copy Workspace');
        setDeleteTooltip('Delete Workspace');
      } else if (module.moduleType == commonStorage.MODULE_TYPE_OPMODE) {
        setRenameTooltip('Rename OpMode');
        setCopyTooltip('Copy OpMode');
        setDeleteTooltip('Delete OpMode');
      } else if (module.moduleType == commonStorage.MODULE_TYPE_MECHANISM) {
        setRenameTooltip('Rename Mechanism');
        setCopyTooltip('Copy Mechanism');
        setDeleteTooltip('Delete Mechanism');
      }

      storage.saveEntry('mostRecentModulePath', currentModulePath);
      if (blocksEditor.current) {
        blocksEditor.current.loadModuleBlocks(module);
      }
    } else {
      setCurrentModule(null);

      setRenameTooltip('Rename');
      setCopyTooltip('Copy');
      setDeleteTooltip('Delete');

      storage.saveEntry('mostRecentModulePath', '');
      if (blocksEditor.current) {
        blocksEditor.current.loadModuleBlocks(null);
      }
    }
  }, [currentModulePath]);

  useEffect(() => {
    if (ignoreEffect()) {
      return;
    }
    if (blocksEditor.current) {
      blocksEditor.current.updateToolbox(shownPythonToolboxCategories);
    }
  }, [currentModulePath, shownPythonToolboxCategories]);

  useEffect(() => {
    if (ignoreEffect()) {
      return;
    }
    if (blocklyComponent.current) {
      const blocklyWorkspace = blocklyComponent.current.getBlocklyWorkspace();
      if (blocklyWorkspace) {
        ChangeFramework.setup(blocklyWorkspace);
        blocklyWorkspace.addChangeListener(mutatorOpenListener);

        // Show generated python code.
        blocklyWorkspace.addChangeListener(handleBlocksChanged);    
      }

      blocksEditor.current = new editor.Editor(blocklyWorkspace);
    }
  }, [blocklyComponent]);

  const handleBlocksChanged = (event: Blockly.Events.Abstract) => {
    if (event.isUiEvent) {
      // UI events are things like scrolling, zooming, etc.
      // No need to regenerate python code after one of these.
      return;
    }
    if (!event.workspaceId) {
      return;
    }
    const blocklyWorkspace = Blockly.common.getWorkspaceById(event.workspaceId);
    if (!blocklyWorkspace) {
      return;
    }
    if ((blocklyWorkspace as Blockly.WorkspaceSvg).isDragging()) {
      // Don't regenerate python code mid-drag.
      return;
    }
    const code = extendedPythonGenerator.workspaceToCode(blocklyWorkspace);
    setGeneratedCode(code);
  };

  const handlePopconfirmOk = () => {
    const callback = afterPopconfirmOk.current;
    afterPopconfirmOk.current = () => {};
    callback();
  };

  const checkIfBlocksWereModified = (callback: () => void) => {
    if (blocksEditor.current) {
      if (!currentModulePath) {
        callback();
        return;
      }
      if (!blocksEditor.current.isModified()) {
        callback();
        return;
      }

      // Show a bubble confirmation box to ask the user if they want to save the blocks.
      setPopconfirmTitle('Blocks have been modified!');
      setPopconfirmDescription('Press ok to save and continue');
      // Set the function to be executed if the user clicks 'ok'.
      afterPopconfirmOk.current = () => {
        setPopconfirmLoading(true);
        saveModule((success) => {
          setOpenPopconfirm(false);
          setPopconfirmLoading(false);
          if (success) {
            callback();
          }
        });
      };
      setOpenPopconfirm(true);
    }
  };

  const handleNewWorkspaceClicked = () => {
    checkIfBlocksWereModified(() => {
      setNewWorkspaceNameModalPurpose('NewWorkspace');
      setNewWorkspaceNameModalInitialValue('');
      setNewWorkspaceNameModalIsOpen(true);
    });
  };

  const getWorkspaceNames = (): string[] => {
    const workspaceNames: string[] = [];
    modules.forEach((workspace) => {
      workspaceNames.push(workspace.workspaceName);
    });
    return workspaceNames;
  };

  const handleNewWorkspaceNameOk = (newWorkspaceName: string) => {
    const newWorkspacePath = commonStorage.makeModulePath(newWorkspaceName, newWorkspaceName);
    if (newWorkspaceNameModalPurpose === 'NewWorkspace') {
      const workspaceContent = commonStorage.newModuleContent(commonStorage.MODULE_TYPE_WORKSPACE);
      storage.createModule(
          commonStorage.MODULE_TYPE_WORKSPACE, newWorkspacePath, workspaceContent,
          (success: boolean, errorMessage: string) => {
            if (success) {
              afterListModulesSuccess.current = () => {
                setCurrentModulePath(newWorkspacePath);
              };
              setTriggerListModules(!triggerListModules);
            } else if (errorMessage) {
              setAlertErrorMessage('Failed to create a new Workspace: ' + errorMessage);
              setAlertErrorVisible(true);
            }
          });
    } else if (newWorkspaceNameModalPurpose === 'RenameWorkspace') {
      const oldWorkspaceName = commonStorage.getWorkspaceName(currentModulePath);
      storage.renameWorkspace(oldWorkspaceName, newWorkspaceName,
          (success: boolean, errorMessage: string) => {
            if (success) {
              afterListModulesSuccess.current = () => {
                setCurrentModulePath(newWorkspacePath);
              };
              setTriggerListModules(!triggerListModules);
            } else if (errorMessage) {
              setAlertErrorMessage('Failed to rename the Workspace: ' + errorMessage);
              setAlertErrorVisible(true);
            }
          });
    } else if (newWorkspaceNameModalPurpose === 'CopyWorkspace') {
      const oldWorkspaceName = commonStorage.getWorkspaceName(currentModulePath);
      storage.copyWorkspace(oldWorkspaceName, newWorkspaceName,
          (success: boolean, errorMessage: string) => {
            if (success) {
              afterListModulesSuccess.current = () => {
                setCurrentModulePath(newWorkspacePath);
              };
              setTriggerListModules(!triggerListModules);
            } else if (errorMessage) {
              setAlertErrorMessage('Failed to copy the Workspace: ' + errorMessage);
              setAlertErrorVisible(true);
            }
          });
    }
  };

  const handleNewOpModeClicked = () => {
    checkIfBlocksWereModified(() => {
      setNewOpModeNameModalPurpose('NewOpMode');
      setNewOpModeNameModalInitialValue('');
      setNewOpModeNameModalIsOpen(true);
    });
  };

  // Provide a callback so the NewOpModeNameModal will know what the current
  // workspace name is.
  const getCurrentWorkspaceName = (): string => {
    return (currentModule) ? currentModule.workspaceName : '';
  };

  // Provide a callback so the NewOpModeNameModal will know what the existing
  // OpMode names are in the current workspace.
  const getOpModeNames = (workspaceName: string): string[] => {
    const opModeNames: string[] = [];
    for (const workspace of modules) {
      if (workspace.workspaceName === workspaceName) {
        workspace.opModes.forEach((opMode) => {
          opModeNames.push(opMode.moduleName);
        });
        break;
      }
    }
    return opModeNames;
  };

  const handleNewOpModeNameOk = (workspaceName: string, newOpModeName: string) => {
    const newOpModePath = commonStorage.makeModulePath(workspaceName, newOpModeName);
    if (newOpModeNameModalPurpose === 'NewOpMode') {
      const opModeContent = commonStorage.newModuleContent(commonStorage.MODULE_TYPE_OPMODE);
      storage.createModule(
          commonStorage.MODULE_TYPE_OPMODE, newOpModePath, opModeContent,
          (success: boolean, errorMessage: string) => {
            if (success) {
              afterListModulesSuccess.current = () => {
                setCurrentModulePath(newOpModePath);
              };
              setTriggerListModules(!triggerListModules);
            } else if (errorMessage) {
              setAlertErrorMessage('Failed to create a new OpMode: ' + errorMessage);
              setAlertErrorVisible(true);
            }
          });            
      // TODO: This needs to be changed based off the type
      if (blocklyComponent.current){
        const blocklyWorkspace = blocklyComponent.current.getBlocklyWorkspace();
        if(blocklyComponent){
          createOpMode(blocklyWorkspace);        
        }
      }
    } else if (newOpModeNameModalPurpose === 'RenameOpMode') {
      const workspaceName = commonStorage.getWorkspaceName(currentModulePath);
      const oldOpModeName = commonStorage.getModuleName(currentModulePath);
      storage.renameOpMode(workspaceName, oldOpModeName, newOpModeName,
          (success: boolean, errorMessage: string) => {
            if (success) {
              afterListModulesSuccess.current = () => {
                setCurrentModulePath(newOpModePath);
              };
              setTriggerListModules(!triggerListModules);
            } else if (errorMessage) {
              setAlertErrorMessage('Failed to rename the OpMode: ' + errorMessage);
              setAlertErrorVisible(true);
            }
          });
    } else if (newOpModeNameModalPurpose === 'CopyOpMode') {
      const workspaceName = commonStorage.getWorkspaceName(currentModulePath);
      const oldOpModeName = commonStorage.getModuleName(currentModulePath);
      storage.copyOpMode(workspaceName, oldOpModeName, newOpModeName,
          (success: boolean, errorMessage: string) => {
            if (success) {
              afterListModulesSuccess.current = () => {
                setCurrentModulePath(newOpModePath);
              };
              setTriggerListModules(!triggerListModules);
            } else if (errorMessage) {
              setAlertErrorMessage('Failed to copy the OpMode: ' + errorMessage);
              setAlertErrorVisible(true);
            }
          });
    }
  };

  const handleSaveClicked = () => {
    saveModule((success) => {});
  };

  const saveModule = (callback: (success: boolean) => void) => {
    if (blocksEditor.current && currentModulePath) {
      blocksEditor.current.saveModule((success, errorMessage) => {
        if (errorMessage) {
          setAlertErrorMessage(errorMessage);
          setAlertErrorVisible(true);
        } else {
          messageApi.open({
            type: 'success',
            content: 'Save completed successfully.',
          });
        }
        callback(success);
      });
    }
  };

  const handleRenameClicked = () => {
    checkIfBlocksWereModified(() => {
      if (!currentModule) {
        return;
      }
      if (currentModule.moduleType == commonStorage.MODULE_TYPE_WORKSPACE) {
        // This is a workspace.
        setNewWorkspaceNameModalPurpose('RenameWorkspace');
        setNewWorkspaceNameModalInitialValue(currentModule.workspaceName);
        setNewWorkspaceNameModalIsOpen(true);
      } else if (currentModule.moduleType == commonStorage.MODULE_TYPE_OPMODE) {
        // This is an OpMode.
        setNewOpModeNameModalPurpose('RenameOpMode');
        setNewOpModeNameModalInitialValue(currentModule.moduleName);
        setNewOpModeNameModalIsOpen(true);
      }
    });
  };

  const handleCopyClicked = () => {
    checkIfBlocksWereModified(() => {
      if (!currentModule) {
        return;
      }
      if (currentModule.moduleType == commonStorage.MODULE_TYPE_WORKSPACE) {
        // This is a workspace.
        setNewWorkspaceNameModalPurpose('CopyWorkspace');
<<<<<<< HEAD
        setNewWorkspaceNameModalInitialValue(currentModule.workspaceName + "_copy");
=======
        setNewWorkspaceNameModalInitialValue(workspaceName + '_copy');
>>>>>>> 5299c9da
        setNewWorkspaceNameModalIsOpen(true);
      } else if (currentModule.moduleType == commonStorage.MODULE_TYPE_OPMODE) {
        // This is an OpMode.
        setNewOpModeNameModalPurpose('CopyOpMode');
<<<<<<< HEAD
        setNewOpModeNameModalInitialValue(currentModule.moduleName + "_copy");
=======
        setNewOpModeNameModalInitialValue(moduleName + '_copy');
>>>>>>> 5299c9da
        setNewOpModeNameModalIsOpen(true);
      }
    });
  };

  const handleDeleteClicked = () => {
<<<<<<< HEAD
    checkIfBlocksWereModified(() => {
      if (!currentModule) {
        return;
      }
      if (currentModule.moduleType == commonStorage.MODULE_TYPE_WORKSPACE) {
        // This is a workspace.
        // Before deleting it, select another workspace, if there is one.
        const workspaceNameToDelete = currentModule.workspaceName;
        let foundAnotherWorkspace = false;
        for (const workspace of modules) {
          if (workspace.workspaceName !== workspaceNameToDelete) {
            setCurrentModulePath(workspace.modulePath);
            foundAnotherWorkspace = true;
            break;
=======
    const workspaceName = commonStorage.getWorkspaceName(currentModulePath);
    const moduleName = commonStorage.getModuleName(currentModulePath);

    // Show a bubble confirmation box to ask the user if they are sure.
    setPopconfirmTitle('Are you sure?');
    if (workspaceName === moduleName) {
      setPopconfirmDescription('Press ok to delete this Workspace');
    } else {
      setPopconfirmDescription('Press ok to delete this OpMode');
    }
    // Set the function to be executed if the user clicks 'ok'.
    afterPopconfirmOk.current = () => {
      setOpenPopconfirm(false);
      checkIfBlocksWereModified(() => {
        if (workspaceName === moduleName) {
          // This is a workspace.
          // Before deleting it, select another workspace, if there is one.
          let foundAnotherWorkspace = false;
          for (const workspace of modules) {
            if (workspace.workspaceName !== workspaceName) {
              setCurrentModulePath(workspace.modulePath);
              foundAnotherWorkspace = true;
              break;
            }
>>>>>>> 5299c9da
          }
          if (!foundAnotherWorkspace) {
            setCurrentModulePath('');
          }
          storage.deleteWorkspace(workspaceName,
            (success: boolean, errorMessage: string) => {
              if (success) {
                setTriggerListModules(!triggerListModules);
              } else if (errorMessage) {
                setAlertErrorMessage('Failed to delete the Workspace: ' + errorMessage);
                setAlertErrorVisible(true);
              }
            });
        } else {
          // This is an OpMode.
          const workspacePath = commonStorage.makeModulePath(workspaceName, workspaceName);
          setCurrentModulePath(workspacePath);
          storage.deleteOpMode(currentModulePath,
            (success: boolean, errorMessage: string) => {
              if (success) {
                setTriggerListModules(!triggerListModules);
              } else if (errorMessage) {
                setAlertErrorMessage('Failed to delete the OpMode: ' + errorMessage);
                setAlertErrorVisible(true);
              }
            });
        }
<<<<<<< HEAD
        if (!foundAnotherWorkspace) {
          setCurrentModulePath('');
        }
        storage.deleteWorkspace(workspaceNameToDelete, 
          (success: boolean, errorMessage: string) => {
            if (success) {
              setTriggerListModules(!triggerListModules);
            } else if (errorMessage) {
              setAlertErrorMessage('Failed to rename the Workspace: ' + errorMessage);
              setAlertErrorVisible(true);
            }
          });
      } else if (currentModule.moduleType == commonStorage.MODULE_TYPE_OPMODE) {
        // This is an OpMode.
        const modulePathToDelete = currentModulePath;
        const workspacePath = commonStorage.makeWorkspacePath(currentModule.workspaceName);
        setCurrentModulePath(workspacePath);
        storage.deleteOpMode(modulePathToDelete, 
          (success: boolean, errorMessage: string) => {
            if (success) {
              setTriggerListModules(!triggerListModules);
            } else if (errorMessage) {
              setAlertErrorMessage('Failed to rename the Workspace: ' + errorMessage);
              setAlertErrorVisible(true);
            }
          });
      }
    });
=======
      });
    };
    setOpenPopconfirm(true);
>>>>>>> 5299c9da
  };

  const handleUploadClicked = () => {
    messageApi.open({
      type: 'success',
      content: 'Not implemented yet .',
    });
  };

  const handleDownloadClicked = () => {
    messageApi.open({
      type: 'success',
      content: 'Not implemented yet .',
    });
  };

  const handleToolboxSettingsClicked = () => {
    setToolboxSettingsModalIsOpen(true);
  };

  const handleToolboxSettingsOk = (updatedShownCategories: Set<string>) => {
    setShownPythonToolboxCategories(updatedShownCategories);
    const array = Array.from(updatedShownCategories);
    array.sort();
    storage.saveEntry('shownPythonToolboxCategories', JSON.stringify(array));
  };

  const handleModuleSelected: TreeProps['onSelect'] = (a: React.Key[], e) => {
    if (a.length === 1) {
      checkIfBlocksWereModified(() => {
        setTreeSelectedKey(a[0]);
      });
    }
  };

  useEffect(() => {
    if (ignoreEffect()) {
      return;
    }
    // When a module is selected in the tree, make it the current module.
    const modulePath = treeSelectedKey as string;
    if (modulePath !== currentModulePath) {
      checkIfBlocksWereModified(() => {
        setCurrentModulePath(modulePath);
      });
    }
  }, [treeSelectedKey]);

  const handleCopyPythonClicked = () => {
    navigator.clipboard.writeText(generatedCode).then(
      () => {
        messageApi.open({
          type: 'success',
          content: 'Copy completed successfully.',
        });
      },
      (err) => {
        setAlertErrorMessage('Could not copy code: ' + err);
        setAlertErrorVisible(true);
      }
    );
  };

  return (
    <ConfigProvider
      theme={{
        algorithm: theme.darkAlgorithm,
        components: {
          Tree: {
            directoryNodeSelectedBg: '#1677ff',
            directoryNodeSelectedColor: '#fff',
            nodeSelectedBg: '#1677ff',
            nodeSelectedColor: '#fff',
            nodeHoverBg: '#333',
            nodeHoverColor: '#fff',
          },
        },
      }}
    >
      {contextHolder}
      <Flex vertical
        style={{
          background: '#000',
          height: '100vh',
        }}
      >
        <Flex vertical>
          <Typography.Paragraph
            strong={true}
            underline={true}
            style={{
              color: '#aaf',
            }}
          >
            WPILib Blocks
          </Typography.Paragraph>
          {alertErrorVisible && (<Alert
            type="error"
            message={alertErrorMessage}
            closable
            afterClose={() => setAlertErrorVisible(false)}
          />)}
        </Flex>
        <Splitter
          style={{
            height: '100vh',
          }}
        >
          <Splitter.Panel min='2%' defaultSize='15%'>
            <Flex vertical gap="small"
              style={{
                height: '100%',
              }}
            >
              <Flex vertical gap="small">
                <Space>
                  <Tooltip title="New Workspace"
                      placement="bottomRight"
                  >
                    <Button
                      icon={<FolderAddOutlined />}
                      size="small"
                      onClick={handleNewWorkspaceClicked}
                      style={{ color: 'white' }}
                    >
                    </Button>
                  </Tooltip>
                  <Tooltip title="New OpMode">
                    <Button
                      icon={<FileAddOutlined />}
                      size="small"
                      disabled={!currentModulePath}
                      onClick={handleNewOpModeClicked}
                      style={{ color: 'white' }}
                    >
                    </Button>
                  </Tooltip>
                  <Tooltip title="Save">
                    <Button
                      icon={<SaveOutlined />}
                      size="small"
                      disabled={!currentModulePath}
                      onClick={handleSaveClicked}
                      style={{ color: 'white' }}
                    >
                    </Button>
                  </Tooltip>
                </Space>
                <Space>
                  <Tooltip title={renameTooltip}
                      placement="topRight"
                  >
                    <Button
                      icon={<EditOutlined />}
                      size="small"
                      disabled={!currentModulePath}
                      onClick={handleRenameClicked}
                      style={{ color: 'white' }}
                    >
                    </Button>
                  </Tooltip>
                  <Tooltip title={copyTooltip}>
                    <Button
                      icon={<CopyOutlined />}
                      size="small"
                      disabled={!currentModulePath}
                      onClick={handleCopyClicked}
                      style={{ color: 'white' }}
                    >
                    </Button>
                  </Tooltip>
                  <Tooltip title={deleteTooltip}>
                    <Button
                      icon={<DeleteOutlined />}
                      size="small"
                      disabled={!currentModulePath}
                      onClick={handleDeleteClicked}
                      style={{ color: 'white' }}
                    >
                    </Button>
                  </Tooltip>
                  <Tooltip title="Upload">
                    <Button
                      icon={<UploadOutlined />}
                      size="small"
                      onClick={handleUploadClicked}
                      style={{ color: 'white' }}
                    >
                    </Button>
                  </Tooltip>
                  <Tooltip title="Download">
                    <Button
                      icon={<DownloadOutlined />}
                      size="small"
                      disabled={!currentModulePath}
                      onClick={handleDownloadClicked}
                      style={{ color: 'white' }}
                    >
                    </Button>
                  </Tooltip>
                </Space>
              </Flex>
              <Tree
                showIcon
                blockNode
                treeData={treeData}
                expandedKeys={treeExpandedKeys}
                onExpand={setTreeExpandedKeys}
                selectedKeys={[treeSelectedKey]}
                onSelect={handleModuleSelected}
              />
            </Flex>
          </Splitter.Panel>
          <Splitter.Panel min='2%' defaultSize='50%'>
            <Flex
              vertical gap="small"
              style={modules.length === 0 ? { display: 'none'} : { height: '100%' }}
            >
              <Space>
                <Tooltip title="Toolbox Settings">
                  <Button
                    icon={<SettingOutlined />}
                    size="small"
                    onClick={handleToolboxSettingsClicked}
                    style={{ color: 'white' }}
                  >
                  </Button>
                </Tooltip>
              </Space>
              <Popconfirm
                title={popconfirmTitle}
                description={popconfirmDescription}
                open={openPopconfirm}
                onConfirm={handlePopconfirmOk}
                okButtonProps={{ loading: popconfirmLoading }}
                onCancel={() => setOpenPopconfirm(false)}
              >
                <Flex
                  style={{
                    height: '100%'
                  }}
                >
                  <BlocklyComponent ref={blocklyComponent} />
                </Flex>
              </Popconfirm>
            </Flex>
          </Splitter.Panel>
          <Splitter.Panel min='2%'>
            <Flex
              vertical gap="small"
              style={modules.length === 0 ? { display: 'none'} : { height: '100%' }}
            >
              <Space>
                <h3 style={{ color: '#fff', margin: 0 }}>Python Code</h3>
                <Tooltip title="Copy">
                  <Button
                    icon={<CopyOutlined />}
                    size="small"
                    onClick={handleCopyPythonClicked}
                    style={{ color: 'white' }}
                  >
                  </Button>
                </Tooltip>
              </Space>
              <SyntaxHighlighter
                language="python"
                style={dracula}
                customStyle={{
                  backgroundColor: '#333',
                  width: '100%',
                  height: '100%',
                }}
              >
                {generatedCode}
              </SyntaxHighlighter>
            </Flex>
          </Splitter.Panel>
        </Splitter>
      </Flex>

      <NewWorkspaceNameModal
        isOpen={newWorkspaceNameModalIsOpen}
        initialValue={newWorkspaceNameModalInitialValue}
        getWorkspaceNames={getWorkspaceNames}
        onOk={(w) => {
          setNewWorkspaceNameModalIsOpen(false);
          handleNewWorkspaceNameOk(w);
        }}
        onCancel={() => setNewWorkspaceNameModalIsOpen(false)}
      />
      <NewOpModeNameModal
        isOpen={newOpModeNameModalIsOpen}
        initialValue={newOpModeNameModalInitialValue}
        getCurrentWorkspaceName={getCurrentWorkspaceName}
        getOpModeNames={getOpModeNames}
        onOk={(w, o) => {
          setNewOpModeNameModalIsOpen(false);
          handleNewOpModeNameOk(w, o);
        }}
        onCancel={() => setNewOpModeNameModalIsOpen(false)}
      />
      <ToolboxSettingsModal
        isOpen={toolboxSettingsModalIsOpen}
        shownCategories={shownPythonToolboxCategories}
        onOk={(updatedShownCategories: Set<string>) => {
          setToolboxSettingsModalIsOpen(false);
          handleToolboxSettingsOk(updatedShownCategories);
        }}
        onCancel={() => setToolboxSettingsModalIsOpen(false)}
      />
    </ConfigProvider>
  );
};

export default App;<|MERGE_RESOLUTION|>--- conflicted
+++ resolved
@@ -472,7 +472,7 @@
         blocklyWorkspace.addChangeListener(mutatorOpenListener);
 
         // Show generated python code.
-        blocklyWorkspace.addChangeListener(handleBlocksChanged);    
+        blocklyWorkspace.addChangeListener(handleBlocksChanged);
       }
 
       blocksEditor.current = new editor.Editor(blocklyWorkspace);
@@ -610,7 +610,7 @@
   // Provide a callback so the NewOpModeNameModal will know what the current
   // workspace name is.
   const getCurrentWorkspaceName = (): string => {
-    return (currentModule) ? currentModule.workspaceName : '';
+    return currentModule ? currentModule.workspaceName : '';
   };
 
   // Provide a callback so the NewOpModeNameModal will know what the existing
@@ -644,7 +644,7 @@
               setAlertErrorMessage('Failed to create a new OpMode: ' + errorMessage);
               setAlertErrorVisible(true);
             }
-          });            
+          });
       // TODO: This needs to be changed based off the type
       if (blocklyComponent.current){
         const blocklyWorkspace = blocklyComponent.current.getBlocklyWorkspace();
@@ -733,72 +733,54 @@
       if (currentModule.moduleType == commonStorage.MODULE_TYPE_WORKSPACE) {
         // This is a workspace.
         setNewWorkspaceNameModalPurpose('CopyWorkspace');
-<<<<<<< HEAD
-        setNewWorkspaceNameModalInitialValue(currentModule.workspaceName + "_copy");
-=======
-        setNewWorkspaceNameModalInitialValue(workspaceName + '_copy');
->>>>>>> 5299c9da
+        setNewWorkspaceNameModalInitialValue(currentModule.workspaceName + '_copy');
         setNewWorkspaceNameModalIsOpen(true);
       } else if (currentModule.moduleType == commonStorage.MODULE_TYPE_OPMODE) {
         // This is an OpMode.
         setNewOpModeNameModalPurpose('CopyOpMode');
-<<<<<<< HEAD
-        setNewOpModeNameModalInitialValue(currentModule.moduleName + "_copy");
-=======
-        setNewOpModeNameModalInitialValue(moduleName + '_copy');
->>>>>>> 5299c9da
+        setNewOpModeNameModalInitialValue(currentModule.moduleName + '_copy');
         setNewOpModeNameModalIsOpen(true);
       }
     });
   };
 
   const handleDeleteClicked = () => {
-<<<<<<< HEAD
-    checkIfBlocksWereModified(() => {
-      if (!currentModule) {
-        return;
-      }
-      if (currentModule.moduleType == commonStorage.MODULE_TYPE_WORKSPACE) {
-        // This is a workspace.
-        // Before deleting it, select another workspace, if there is one.
-        const workspaceNameToDelete = currentModule.workspaceName;
-        let foundAnotherWorkspace = false;
-        for (const workspace of modules) {
-          if (workspace.workspaceName !== workspaceNameToDelete) {
-            setCurrentModulePath(workspace.modulePath);
-            foundAnotherWorkspace = true;
-            break;
-=======
-    const workspaceName = commonStorage.getWorkspaceName(currentModulePath);
-    const moduleName = commonStorage.getModuleName(currentModulePath);
-
+    if (!currentModule) {
+      return;
+    }
     // Show a bubble confirmation box to ask the user if they are sure.
     setPopconfirmTitle('Are you sure?');
-    if (workspaceName === moduleName) {
+    if (currentModule.moduleType == commonStorage.MODULE_TYPE_WORKSPACE) {
       setPopconfirmDescription('Press ok to delete this Workspace');
-    } else {
+    } else if (currentModule.moduleType == commonStorage.MODULE_TYPE_OPMODE) {
       setPopconfirmDescription('Press ok to delete this OpMode');
+    } else if (currentModule.moduleType == commonStorage.MODULE_TYPE_MECHANISM) {
+      // TODO: delete the mechanism.
+      return;
     }
     // Set the function to be executed if the user clicks 'ok'.
     afterPopconfirmOk.current = () => {
       setOpenPopconfirm(false);
       checkIfBlocksWereModified(() => {
-        if (workspaceName === moduleName) {
+        if (!currentModule) {
+          return;
+        }
+        if (currentModule.moduleType == commonStorage.MODULE_TYPE_WORKSPACE) {
           // This is a workspace.
           // Before deleting it, select another workspace, if there is one.
+          const workspaceNameToDelete = currentModule.workspaceName;
           let foundAnotherWorkspace = false;
           for (const workspace of modules) {
-            if (workspace.workspaceName !== workspaceName) {
+            if (workspace.workspaceName !== workspaceNameToDelete) {
               setCurrentModulePath(workspace.modulePath);
               foundAnotherWorkspace = true;
               break;
             }
->>>>>>> 5299c9da
           }
           if (!foundAnotherWorkspace) {
             setCurrentModulePath('');
           }
-          storage.deleteWorkspace(workspaceName,
+          storage.deleteWorkspace(workspaceNameToDelete,
             (success: boolean, errorMessage: string) => {
               if (success) {
                 setTriggerListModules(!triggerListModules);
@@ -807,11 +789,12 @@
                 setAlertErrorVisible(true);
               }
             });
-        } else {
+        } else if (currentModule.moduleType == commonStorage.MODULE_TYPE_OPMODE) {
           // This is an OpMode.
-          const workspacePath = commonStorage.makeModulePath(workspaceName, workspaceName);
+          const modulePathToDelete = currentModulePath;
+          const workspacePath = commonStorage.makeWorkspacePath(currentModule.workspaceName);
           setCurrentModulePath(workspacePath);
-          storage.deleteOpMode(currentModulePath,
+          storage.deleteOpMode(modulePathToDelete,
             (success: boolean, errorMessage: string) => {
               if (success) {
                 setTriggerListModules(!triggerListModules);
@@ -821,40 +804,9 @@
               }
             });
         }
-<<<<<<< HEAD
-        if (!foundAnotherWorkspace) {
-          setCurrentModulePath('');
-        }
-        storage.deleteWorkspace(workspaceNameToDelete, 
-          (success: boolean, errorMessage: string) => {
-            if (success) {
-              setTriggerListModules(!triggerListModules);
-            } else if (errorMessage) {
-              setAlertErrorMessage('Failed to rename the Workspace: ' + errorMessage);
-              setAlertErrorVisible(true);
-            }
-          });
-      } else if (currentModule.moduleType == commonStorage.MODULE_TYPE_OPMODE) {
-        // This is an OpMode.
-        const modulePathToDelete = currentModulePath;
-        const workspacePath = commonStorage.makeWorkspacePath(currentModule.workspaceName);
-        setCurrentModulePath(workspacePath);
-        storage.deleteOpMode(modulePathToDelete, 
-          (success: boolean, errorMessage: string) => {
-            if (success) {
-              setTriggerListModules(!triggerListModules);
-            } else if (errorMessage) {
-              setAlertErrorMessage('Failed to rename the Workspace: ' + errorMessage);
-              setAlertErrorVisible(true);
-            }
-          });
-      }
-    });
-=======
       });
     };
     setOpenPopconfirm(true);
->>>>>>> 5299c9da
   };
 
   const handleUploadClicked = () => {
